--- conflicted
+++ resolved
@@ -1,11 +1,8 @@
-<<<<<<< HEAD
-# trading-strategies
+# Trading Strategies
 Trading Strategies
 
 Supported provider strings for `fetch_all_data` are `twelvedata`, `polygon`,
 `yfinance` and `metatrader`.
-=======
-# Trading Strategies
 
 This repository aggregates two independent algorithmic trading projects:
 
@@ -27,6 +24,4 @@
    python grid/grid_backtester_github/grid_backtester/run_backtest.py
    python top5/RCS_CNN_LSTM_Notebook/RCS_CNN_LSTM_Notebook/backtest.py
    ```
-
-For more details, refer to the READMEs inside each project directory.
->>>>>>> a217971f
+For more details, refer to the READMEs inside each project directory.