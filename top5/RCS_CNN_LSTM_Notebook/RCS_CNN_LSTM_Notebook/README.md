--- conflicted
+++ resolved
@@ -40,14 +40,10 @@
 ```
 
 When using the Polygon provider, currency pairs may be written with or without
-<<<<<<< HEAD
 a `/` (e.g. `EURUSD` or `EUR/USD`). The data loaders automatically normalize
 the symbol for Polygon's API. For the `yfinance` provider, append `=X` to
 currency pairs (e.g. `EURUSD=X`).
-=======
-a `/` (e.g. `EURUSD` or `EUR/USD`). The data loaders automatically normalise
-the symbol for Polygon's API.
->>>>>>> a2249281
+
 
 ## 🔁 Feature Engineering
 Supports:
