--- conflicted
+++ resolved
@@ -45,18 +45,11 @@
 a `/` (e.g. `EURUSD` or `EUR/USD`). The data loaders automatically normalize
 the symbol for Polygon's API. For the `yfinance` provider, append `=X` to
 currency pairs (e.g. `EURUSD=X`).
-<<<<<<< HEAD
+
 When using `metatrader`, ensure the MetaTrader5 terminal is running.  Use
 `--interval` or `--timeframe` to set the desired timeframe (e.g. `H1`, `M5`).
 The loader selects the symbol in the terminal and downloads the requested
 number of bars.
-
-=======
-For the `metatrader` provider, install the `MetaTrader5` Python package and make
-sure the MetaTrader 5 terminal is installed on your computer. Launch the terminal,
-log in to your trading account and keep it running ("Algo Trading" enabled). The
-loader will connect to this local terminal to pull historical prices – no API key
-is required.
 
 Use `download_data.py` to fetch and cache data manually:
 This stores Parquet/HDF5 files under `data/` and prints quality stats.
@@ -65,7 +58,6 @@
   --start 2023-01-01 --end 2023-12-31
 ```
 Add `--compare-provider polygon` to fetch from a second source and see quality metrics.
->>>>>>> 9b90caa1
 
 ## 🔁 Feature Engineering
 Supports:
