--- conflicted
+++ resolved
@@ -7,16 +7,14 @@
 from datetime import datetime
 import MetaTrader5 as mt5
 
-<<<<<<< HEAD
 # MetaTrader5 library is optional because it requires a local terminal
 try:
     import MetaTrader5 as mt5  # type: ignore
 except ImportError:  # pragma: no cover - library may be missing
     mt5 = None
-=======
-# Supported provider names for fetch_all_data
+
+    # Supported provider names for fetch_all_data
 VALID_PROVIDERS = {"twelvedata", "polygon", "yfinance", "metatrader"}
->>>>>>> 9b90caa1
 
 # Normalize symbols like "EUR/USD" -> "EURUSD" for providers such as Polygon
 def normalize_symbol(symbol: str) -> str:
@@ -92,7 +90,6 @@
     df.rename(columns={"Datetime": "timestamp", "Date": "timestamp", "Open": "open", "High": "high", "Low": "low", "Close": "close", "Adj Close": "close", "Volume": "volume"}, inplace=True)
     return df[["timestamp", "open", "high", "low", "close", "volume"]]
 
-<<<<<<< HEAD
 def _map_interval_to_timeframe(interval: str) -> str:
     mapping = {
         "1m": "M1",
@@ -137,7 +134,6 @@
     loop = asyncio.get_event_loop()
     return await loop.run_in_executor(None, lambda: _load_metatrader(symbol, timeframe, bars, path))
 
-=======
 async def fetch_metatrader_data(symbol, timeframe=mt5.TIMEFRAME_M1, start=None, end=None):
     """Fetch OHLC data from a running MetaTrader 5 terminal."""
     # Map string timeframes to mt5 constants if needed
@@ -199,7 +195,6 @@
     df.rename(columns={"tick_volume": "volume"}, inplace=True)
     return df[["timestamp", "open", "high", "low", "close", "volume"]]
 
->>>>>>> 9b90caa1
 async def fetch_all_data(symbols, provider, api_key, **kwargs):
     """Fetch data for multiple symbols from the given provider."""
     if provider not in VALID_PROVIDERS:
@@ -215,9 +210,7 @@
             elif provider == "yfinance":
                 tasks.append(fetch_yfinance(symbol, **kwargs))
             elif provider == "metatrader":
-<<<<<<< HEAD
                 tasks.append(fetch_metatrader_data(symbol, **kwargs))
-=======
                 # Map 'interval' to 'timeframe' for MetaTrader provider and filter valid args
                 mt_kwargs = kwargs.copy()
                 if "interval" in mt_kwargs:
@@ -226,8 +219,6 @@
                 valid_mt_args = {"timeframe", "start", "end"}
                 mt_kwargs = {k: v for k, v in mt_kwargs.items() if k in valid_mt_args}
                 tasks.append(fetch_metatrader_data(symbol, **mt_kwargs))
-
->>>>>>> 9b90caa1
         results = await asyncio.gather(*tasks)
         return dict(zip(symbols, results))
 
@@ -235,21 +226,13 @@
 # Synchronous helpers copied from the old `data_loader` module
 # ---------------------------------------------------------------------------
 
-<<<<<<< HEAD
 def load_polygon_data(symbol, api_key, interval="minute", limit=500):
-=======
-def load_polygon_data(symbol, api_key, interval="minute", limit=500, start="2023-01-01", end="2023-12-31"):
     """Synchronously fetch Polygon.io data for a date range."""
->>>>>>> 9b90caa1
     api_key = _resolve_key(api_key, "POLYGON_API_KEY")
     symbol_clean = normalize_symbol(symbol)
     url = (
         "https://api.polygon.io/v2/aggs/ticker/C:"
-<<<<<<< HEAD
-        f"{symbol_clean}/range/1/{interval}/2023-01-01/2023-12-31"
-=======
         f"{symbol_clean}/range/1/{interval}/{start}/{end}"
->>>>>>> 9b90caa1
         f"?adjusted=true&sort=asc&limit={limit}&apiKey={api_key}"
     )
     resp = requests.get(url)
@@ -357,15 +340,12 @@
     )
     return df[["timestamp", "open", "high", "low", "close", "volume"]]
 
-<<<<<<< HEAD
 def load_metatrader_data(symbol, timeframe="H1", bars=5000, interval=None, path=None, **_):
     """Load data from a running MetaTrader 5 terminal."""
     if interval and not timeframe:
         timeframe = _map_interval_to_timeframe(interval)
     return _load_metatrader(symbol, timeframe, bars, path)
 
-=======
->>>>>>> 9b90caa1
 def save_optimized(df, symbol, provider):
     symbol_clean = symbol.replace("/", "").upper()
     os.makedirs("data", exist_ok=True)
