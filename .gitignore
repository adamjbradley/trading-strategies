--- conflicted
+++ resolved
@@ -12,16 +12,13 @@
 
 # Checkpoints
 .ipynb_checkpoints/
-<<<<<<< HEAD
+
+# Editor folders
 .vscode/
 
 # Ignore data, logs, and models directories
 data/
 logs/
-=======
-
-# Editor folders
-.vscode/
 .idea/
 
 # Cache directories
@@ -36,5 +33,4 @@
 # Data and models
 data/
 datasets/
->>>>>>> df6afa2a
 models/