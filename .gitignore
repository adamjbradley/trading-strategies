<<<<<<< HEAD
# Ignore archive files
=======
# Archives
>>>>>>> eeed0f30
*.zip

# Compiled binaries
*.ex5
*.exe
*.dll
*.so
*.py[cod]
*.o
*.out

# Checkpoints
.ipynb_checkpoints/

# Editor folders
.vscode/

# Ignore data, logs, and models directories
data/
logs/
.idea/

# Cache directories
__pycache__/
.cache/
.pytest_cache/

# Logs
*.log
logs/

# Data and models
data/
datasets/
models/<|MERGE_RESOLUTION|>--- conflicted
+++ resolved
@@ -1,8 +1,4 @@
-<<<<<<< HEAD
 # Ignore archive files
-=======
-# Archives
->>>>>>> eeed0f30
 *.zip
 
 # Compiled binaries
